# Expanding the CoSAI Risk Map

> This guide complements the repository-wide [`CONTRIBUTING.md`](../../CONTRIBUTING.md). Use that for branching, commit/PR workflow, code review expectations, and CLA. This document focuses on how to author and validate Risk Map content (schemas and YAML).
>
> *Note: all contributions discussed in this document would fall under the [Content Update Process](../../CONTRIBUTING.md#content-update-governance-process) covered in detail in the `CONTRIBUTING.md` document*

This guide outlines how you can contribute to the Coalition for Secure AI (CoSAI) Risk Map. By following these steps, you can help expand the framework while ensuring your contributions are consistent with the project's structure and pass all validation checks.

## Prerequisites

Before contributing to the Risk Map, ensure you have the necessary validation tools set up:

### Setting Up Pre-commit Hooks

The repository includes automated schema validation, prettier YAML formatting, ruff Python linting, component edge consistency checks, control-to-risk reference validation, automatic graph generation, and Mermaid SVG generation via git pre-commit hooks.

**Prerequisites:**
- Python 3.10 or higher
- Node.js 18+ and npm
- Chrome/Chromium browser (for SVG generation from Mermaid diagrams)

1. **Install dependencies and pre-commit hook (one-time setup)**:
   ```bash
   # From the repository root
   # Install required Python packages
   pip install -r requirements.txt
   
   # Install Node.js dependencies (prettier, mermaid-cli, etc.)
   npm install
   
   # Install the pre-commit hook
   bash ./scripts/install-precommit-hook.sh
   ```

2. **Verify the hook is working**:
   ```bash
   # Make a test change to risk-map/yaml/components.yaml
   # Attempt to commit - the hook should run validation
   git add risk-map/yaml/components.yaml
   git commit -m "test commit"
   ```

### Manual Edge Validation & Graph Generation

You can run edge validation and graph generation manually at any time:

```bash
# Validate only if components.yaml is staged for commit
python scripts/hooks/validate_riskmap.py

# Force validation regardless of git status
python scripts/hooks/validate_riskmap.py --force

# Generate component graph visualization
python scripts/hooks/validate_riskmap.py --to-graph ./my-graph.md --force

<<<<<<< HEAD
# Generate component graph with debug ranking information
=======
# Generate component graph with debug annotations
>>>>>>> e01c4827
python scripts/hooks/validate_riskmap.py --to-graph ./debug-graph.md --debug --force

# Generate control-to-component relationship graph
python scripts/hooks/validate_riskmap.py --to-controls-graph ./controls-graph.md --force
```

The validation script checks for:
- **Bidirectional edge consistency**: If Component A references Component B in its `to` edges, Component B must have Component A in its `from` edges
- **No isolated components**: Components should have at least one `to` or `from` edge
- **Valid component references**: All components referenced in edges must exist

**Automatic Graph Generation**: The pre-commit hook automatically generates graphs when relevant files are staged:
- **Component Graph**: When `components.yaml` is staged, generates `./risk-map/docs/risk-map-graph.md`
<<<<<<< HEAD
  - Uses topological ranking with `componentDataSources` always at rank 1
  - Organizes components into category-based subgraphs with color coding
- **Control Graph**: When `components.yaml` OR `controls.yaml` is staged, generates `./risk-map/docs/controls-graph.md`
  - Shows control-to-component relationships with optimization
  - Dynamic component clustering and multi-edge styling
- Both generated graphs are automatically staged for inclusion in your commit
=======
  - Uses Elk layout engine for automatic positioning and ranking
  - Organizes components into category-based subgraphs with configurable styling
- **Control Graph**: When `components.yaml` OR `controls.yaml` is staged, generates `./risk-map/docs/controls-graph.md`
  - Shows control-to-component relationships with optimization
  - Dynamic component clustering and multi-edge styling
- **Risk Graph**: When `components.yaml`, `controls.yaml` OR `risks.yaml` is staged, generates `./risk-map/docs/controls-to-risk-graph.md`
  - Maps controls to risks they mitigate with component context
  - Visualizes risk-control relationships across the AI lifecycle
- All generated graphs are automatically staged for inclusion in your commit
>>>>>>> e01c4827

*See [scripts documentation](../../scripts/README.md) for more information on the git hooks and validation.*

### Manual Graph Generation

Beyond automatic generation, you can manually generate both types of graphs using the validation script:

```bash
# Generate component relationship graph
python scripts/hooks/validate_riskmap.py --to-graph ./components.md --force

# Generate control-to-component graph
python scripts/hooks/validate_riskmap.py --to-controls-graph ./controls-graph.md --force

<<<<<<< HEAD
# Generate both component and control graphs
python scripts/hooks/validate_riskmap.py --to-graph ./components.md --to-controls-graph ./controls.md --force
=======
# Generate control-to-risk relationship graph
python scripts/hooks/validate_riskmap.py --to-risk-graph ./risk-graph.md --force

# Generate all three graph types
python scripts/hooks/validate_riskmap.py --to-graph ./components.md --to-controls-graph ./controls.md --to-risk-graph ./risk.md --force
>>>>>>> e01c4827
```

**Control Graph Features:**
- **Dynamic Component Clustering**: Automatically groups components that share multiple controls
- **Category Optimization**: Maps controls to entire categories when they apply to all components in that category
- **Multi-Edge Styling**: Uses different colors and patterns for controls with 3+ edges
- **Consistent Styling**: Color-coded categories and visual hierarchy
- **Mermaid Format**: Generates Mermaid-compatible diagrams ready for documentation

**Example Control Graph Output:**
The generated graph shows controls (grouped by category) connected to the components they protect, with optimization applied to reduce visual complexity while maintaining accuracy.

### Manual Control-to-Risk Reference Validation

You can run control-to-risk reference validation at any time:

```bash
# Validate control-to-risk references if at least on of controls.yaml or risks.yaml is staged
python scripts/hooks/validate_control_risk_references.py

# Force control-to-risk references validation regardless of git status
python scripts/hooks/validate_control_risk_references.py --force
```

The control-to-risk validates cross-reference consistency between `controls.yaml` and `risks.yaml`:
- **Bidirectional consistency**: Ensures that if a control lists a risk, that risk also references the control
- **Isolated entry detection**: Finds controls with no risk references or risks with no control references
- **all or none awareness**: Will not flag controls that leverage the `all` or `none` risk mappings

### Manual Prettier Formatting

You can run prettier formatting on YAML files manually:

```bash
# Format all YAML files in risk-map/yaml/
npx prettier --write risk-map/yaml/*.yaml

# Check formatting without modifying files
npx prettier --check risk-map/yaml/*.yaml
```

Prettier ensures consistent formatting across all YAML files in the `risk-map/yaml/` directory, automatically handling indentation, spacing, and other style conventions.

### Manual Ruff Linting

You can run ruff linting on Python files manually:

```bash
# Lint all Python files
ruff check .

# Lint specific directories
ruff check tools/ scripts/

# Auto-fix issues where possible
ruff check --fix .

# Check specific staged files
ruff check $(git diff --cached --name-only --diff-filter=ACM | grep '\.py$')
```

Ruff enforces Python code quality and style standards, catching potential issues before they make it into the repository.

## Customizing Graph Appearance

The CoSAI Risk Map system generates visual Mermaid graphs of component relationships and control-to-component mappings. You can fully customize the appearance of these graphs through the `risk-map/yaml/mermaid-styles.yaml` configuration file.

### Understanding the Configuration Structure

The `mermaid-styles.yaml` file uses a hierarchical structure with four main sections:

#### Foundation Design Tokens
Define semantic colors, stroke widths, and patterns used throughout the system:
```yaml
foundation:
  colors:
    primary: "#4285f4"      # Google Blue - used for primary actions and "all" controls
    success: "#34a853"      # Google Green - used for success states and category mappings
    accent: "#9c27b0"       # Purple - first multi-edge style color
    warning: "#ff9800"      # Orange - second multi-edge style color
    error: "#e91e63"        # Pink - third multi-edge style color
    neutral: "#333333"      # Dark gray - used for borders and strokes
    lightGray: "#f0f0f0"    # Light gray - container backgrounds
    darkGray: "#666666"     # Medium gray - container borders
  strokeWidths:
    thin: "1px"             # Subgroup borders
    medium: "2px"           # Standard component and control borders
    thick: "3px"            # Emphasis elements like container borders
  strokePatterns:
    solid: ""               # No dash pattern (solid lines)
    dashed: "5 5"          # Standard dashed pattern
    dotted: "8 4"          # Dotted pattern for "all" control edges
    longDash: "10 2"       # Long dash pattern for multi-edge styles
    longDashSpaced: "10 5"  # Long dash with spacing for containers
```

#### Shared Elements
Elements used by both component graphs and control graphs:
```yaml
sharedElements:
  cssClasses:
    hidden: "display: none;"
    allControl: "stroke:#4285f4,stroke-width:2px,stroke-dasharray: 5 5"
  componentCategories:
    componentsInfrastructure:
      fill: "#e6f3e6"           # Light green for infrastructure components
      stroke: "#333333"         # Dark gray border
      strokeWidth: "2px"        # Medium border width
      subgroupFill: "#d4e6d4"   # Darker green for infrastructure subgroups
    componentsData:
      fill: "#fff5e6"           # Light orange for data components
      subgroupFill: "#f5f0e6"   # Darker orange for data subgroups
    componentsApplication:
      fill: "#e6f0ff"           # Light blue for application components
      subgroupFill: "#e0f0ff"   # Darker blue for application subgroups
    componentsModel:
      fill: "#ffe6e6"           # Light red for model components
      subgroupFill: "#f0e6e6"   # Darker red for model subgroups
```

#### Graph Type Configurations
Specific settings for component graphs and control graphs:
```yaml
graphTypes:
  component:
    direction: "TD"             # Top-down layout for component relationships
    flowchartConfig:
      nodeSpacing: 25           # Space between nodes
      rankSpacing: 30           # Space between ranks/levels
      padding: 5                # Internal node padding
      wrappingWidth: 250        # Text wrapping width
  control:
    direction: "LR"             # Left-right layout optimized for control-to-component flow
    flowchartConfig:            # Same spacing options as component graphs
      nodeSpacing: 25
    specialStyling:
      edgeStyles:
        multiEdgeStyles:        # 4-color cycling system for controls with 3+ edges
          - stroke: "#9c27b0"   # Purple - solid
            strokeWidth: "2px"
          - stroke: "#ff9800"   # Orange - dashed
            strokeWidth: "2px"
            strokeDasharray: "5 5"
          - stroke: "#e91e63"   # Pink - long dash
            strokeWidth: "2px"
            strokeDasharray: "10 2"
          - stroke: "#C95792"   # Magenta - long dash with spacing
            strokeWidth: "2px"
            strokeDasharray: "10 5"
```

### Common Customization Examples

#### 1. Change Component Category Color Scheme

To modify the color scheme for component categories (affects both graph types):

```yaml
sharedElements:
  componentCategories:
    componentsData:
      fill: "#e3f2fd"           # Light blue instead of orange
      subgroupFill: "#bbdefb"   # Darker blue for subgroups
    componentsInfrastructure:
      fill: "#f3e5f5"           # Light purple instead of green
      subgroupFill: "#e1bee7"   # Darker purple for subgroups
```

#### 2. Modify Graph Layout and Spacing

To change graph orientation and spacing:

```yaml
graphTypes:
  component:
    direction: "LR"             # Change to left-right layout
    flowchartConfig:
      nodeSpacing: 40           # Increase space between nodes
      rankSpacing: 50           # Increase space between levels
      wrappingWidth: 300        # Allow wider text labels
  control:
    direction: "TB"             # Change to top-bottom layout
```

#### 3. Customize Multi-Edge Control Styling

To modify the 4-color cycling system for complex controls:

```yaml
graphTypes:
  control:
    specialStyling:
      edgeStyles:
        multiEdgeStyles:
          - stroke: "#1976d2"   # Blue theme
            strokeWidth: "3px"  # Thicker lines
          - stroke: "#388e3c"   # Green
            strokeWidth: "3px"
            strokeDasharray: "8 8"
          - stroke: "#f57c00"   # Orange
            strokeWidth: "3px"
            strokeDasharray: "12 4"
          - stroke: "#7b1fa2"   # Purple
            strokeWidth: "3px"
            strokeDasharray: "15 5"
```

#### 4. Adjust Foundation Colors for Brand Consistency

To align with organizational brand colors:

```yaml
foundation:
  colors:
    primary: "#0066cc"      # Your brand primary color
    success: "#00aa44"      # Your brand success color
    accent: "#6600cc"       # Your brand accent color
    neutral: "#404040"      # Darker borders for better contrast
```

### Testing Your Customizations

1. **Edit the configuration**: Modify `risk-map/yaml/mermaid-styles.yaml`

2. **Validate your changes** using the pre-commit hooks:
   ```bash
   # Stage your changes
   git add risk-map/yaml/mermaid-styles.yaml

   # Commit to trigger validation
   git commit -m "Update graph styling"
   ```

3. **Generate test graphs** to preview your changes:
   ```bash
   # Generate component graph with your styling
   python3 scripts/hooks/validate_riskmap.py --to-graph test-component.md --force

   # Generate control graph with your styling
   python3 scripts/hooks/validate_riskmap.py --to-controls-graph test-control.md --force
   ```

<<<<<<< HEAD
4. **View the results** by opening the generated Markdown files in any Mermaid-compatible viewer.
=======
4. **View the results** by opening the generated Markdown files in a compatible viewer (see Visualizing Graphs below).
>>>>>>> e01c4827

### Configuration Validation

The system automatically validates your configuration against a JSON schema that enforces:

- **Color format**: All colors must be valid 6-digit hex codes (`#RRGGBB`)
- **Required properties**: Essential configuration elements cannot be omitted
- **Value constraints**: Node spacing must be positive integers, direction must be valid Mermaid values (`TD`, `LR`, etc.)
- **Structural integrity**: Proper YAML structure and object nesting

If your configuration is invalid, you'll see detailed error messages indicating exactly what needs to be fixed.

### Fallback and Error Handling

The system includes robust fallback mechanisms:

- **Missing configuration file**: Uses built-in defaults that match the original hardcoded styling
- **Invalid configuration**: Falls back to defaults while displaying clear error messages
- **Partial configuration**: Missing elements use sensible defaults from the emergency configuration

This ensures that graph generation never fails due to configuration issues, allowing you to iterate on styling without breaking functionality.

<<<<<<< HEAD
=======
### Visualizing Graphs During Development

The generated Mermaid graphs use the **Elk layout engine** for automatic positioning. To properly view these graphs during development:

#### Compatible Viewers:
- **Mermaid.ink**: Online service that supports Elk layout
  - Copy the `.mermaid` file content to https://mermaid.ink/
  - Provides accurate rendering of complex layouts
- **VS Code with Mermaid extensions** that support Elk (check extension documentation)
- **GitHub**: Native Mermaid rendering does not support Elk layout and the maps will appear as poorly organized or unwieldy to review

#### Generate Both Formats:
```bash
# Generate both .md and .mermaid formats for easier viewing
python scripts/hooks/validate_riskmap.py --to-graph ./test.md --mermaid-format --force

# This creates:
# - test.md (markdown with code block)
# - test.mermaid (raw mermaid content for online viewers)
```

#### Troubleshooting Visualization:
- **Layout appears broken**: Ensure your viewer supports Elk layout engine
- **Components overlap**: Try mermaid.ink which handles Elk positioning correctly
- **Styling not applied**: Some viewers may not support all Mermaid styling features

>>>>>>> e01c4827
### Advanced Customization Tips

- **Consistent color schemes**: Use the `foundation.colors` section to define a palette, then reference these colors throughout the configuration
- **Accessibility**: Choose colors with sufficient contrast ratios for accessibility compliance
- **Testing**: Generate graphs with diverse content (few vs. many components/controls) to ensure your styling works across different scenarios
- **Version control**: Document your customization rationale in commit messages for future reference

## GitHub Actions Validation

The repository includes automated GitHub Actions that validate all pull requests against the same standards as local pre-commit hooks:

### Automated PR Validation

When you create a pull request, GitHub Actions automatically runs:

- **YAML Schema Validation**: All YAML files are validated against their JSON schemas
- **YAML Format Validation**: Ensures prettier formatting compliance
- **Python Code Quality**: Runs ruff linting on modified Python files
- **Component Edge Consistency**: Verifies bidirectional component relationships
- **Control-Risk Reference Integrity**: Validates control-risk cross-references
<<<<<<< HEAD
- **Graph Validation**: Generates and compares both graph types
=======
- **Graph Validation**: Generates and compares all three graph types
>>>>>>> e01c4827

### Graph Validation in CI

The GitHub Actions workflow performs comprehensive graph validation:

1. **Generation**: Creates fresh graphs using `validate_riskmap.py`
2. **Comparison**: Compares generated graphs against committed versions in your PR
3. **Validation**: Ensures graphs are up-to-date with YAML changes
4. **Diff Output**: Provides detailed differences if validation fails

**Graphs Validated:**
- Component relationship graph (`./risk-map/docs/risk-map-graph.md`)
- Control-to-component graph (`./risk-map/docs/controls-graph.md`)
<<<<<<< HEAD
=======
- Controls-to-risk graph (`./risk-map/docs/controls-to-risk-graph.md`)
>>>>>>> e01c4827

### Handling CI Validation Failures

If GitHub Actions reports graph validation failures:

```bash
# Most common fix: regenerate graphs locally
python scripts/hooks/validate_riskmap.py --to-graph ./risk-map/docs/risk-map-graph.md --force
python scripts/hooks/validate_riskmap.py --to-controls-graph ./risk-map/docs/controls-graph.md --force
<<<<<<< HEAD

# Commit the updated graphs
git add risk-map/docs/risk-map-graph.md risk-map/docs/controls-graph.md
=======
python scripts/hooks/validate_riskmap.py --to-risk-graph ./risk-map/docs/controls-to-risk-graph.md --force

# Commit the updated graphs
git add risk-map/docs/risk-map-graph.md risk-map/docs/controls-graph.md risk-map/docs/controls-to-risk-graph.md
>>>>>>> e01c4827
git commit -m "Update generated graphs to reflect YAML changes"
git push
```

The CI validation ensures that all contributions maintain consistency and that generated documentation stays synchronized with the underlying data.

<<<<<<< HEAD
=======
### SVG Generation from Mermaid Diagrams

The repository handles Mermaid diagrams with different approaches for local development versus GitHub Actions:

#### Pre-commit Hooks (Local Development)
- **Automatic SVG Creation**: When Mermaid files (`.mmd`, `.mermaid`) are staged for commit, pre-commit hooks generate corresponding SVG files
- **Auto-staging**: Generated SVG files are automatically added to the commit
- **Location**: SVGs are created in `./risk-map/svg/` directory
- **Prerequisites**: Requires Chrome/Chromium browser and mermaid-cli

#### GitHub Actions (Pull Request Validation)
- **Syntax Validation**: Ensures all Mermaid files compile successfully
- **Preview Generation**: Creates SVG previews attached as PR comments
- **Error Reporting**: Provides detailed error messages for syntax issues
- **Does NOT generate**: GitHub Actions do not create SVG files for commit

#### Platform Considerations
- **Mac/Windows/Linux x64**: Chrome automatically handled by puppeteer
- **Linux ARM64**: Requires manual Chromium setup:
  ```bash
  # Use the --install-playwright flag during setup
  ./scripts/install-precommit-hook.sh --install-playwright

  # Or install manually
  npx playwright install chromium --with-deps
  ```

>>>>>>> e01c4827
## General Content Contribution Workflow

1. **Create a GitHub issue** to track your work (see Best Practices below)
2. Read the repository-wide [CONTRIBUTING.md](../../CONTRIBUTING.md) and follow the [Content Update Branching Process](../../CONTRIBUTING.md#for-content-updates-two-stage-process) for all content authoring
3. **Set up pre-commit hooks** (see Prerequisites above)
4. Make content changes per the guides below (components, controls, risks, personas)
5. **Validate your changes** against all validation rules:
   - JSON Schema validation
   - Prettier YAML formatting
   - Ruff Python linting (if modifying Python files)
   - Component edge consistency
   - Control-to-risk reference consistency
6. Open a PR against the `develop` branch describing the Risk Map updates and validation performed
   - GitHub Actions will automatically run the same validations on your PR
   - Address any CI failures before requesting review

---

## Contribution Guides

1.  [Adding a new component](#adding-a-component)
2.  [Adding a new control](#adding-a-control)
3.  [Adding a new risk](#adding-a-risk)
4.  [Adding a new persona](#adding-a-persona)

---

## Adding a Component

Once you've determined the need for a new component, the following steps are required to integrate it into the framework. For this example, we'll add a new component called `componentNewComponent` to the "Application" category.

### 1. Add the new component ID to the schema

First, declare the new component's unique ID in the schema. This makes the system aware of the new component and allows for validation.

* **File to edit**: `schemas/components.schema.json`
* **Action**: Find the `enum` list under `definitions.component.properties.id` and add your new component's ID. The ID should follow the `component[Name]` convention.

```json
// In schemas/components.schema.json
"id": {
  "type": "string",
  "enum": [
    ...
    "componentAgentPlugin",
    "componentNewComponent" // Add your new component ID here
  ]
},
```

### 2. Add the new component definition to the YAML file

Next, define the properties of your new component in the main data file. This includes its ID, title, a detailed description, and its category.

* **File to edit**: `components.yaml`
* **Action**: Add a new entry to the `components` list.

```yaml
# In yaml/components.yaml
- id: componentNewComponent
  title: New Component
  description:
    - >
      A detailed description of what this new component represents in the
      AI development lifecycle and why it is important for understanding risk.
  category: componentsApplication # Must match an id from the components.schema.json#/definitions/category/properties/id
  edges:
    to: []
    from: []
```

### 3. Define Edges for the New Component

Now, define the connections for your new component within its own `edges` block. The `to` list specifies where your component sends data (outgoing), and the `from` list specifies where it receives data from (incoming).

⚠️ **Critical**: Component edges must be **bidirectionally consistent**. The pre-commit hook will enforce this rule.

* **File to edit**: `components.yaml`
* **Action**: Update the `edges` block for `componentNewComponent`. For our example, let's say it receives data from `componentInputHandling` and sends data to `componentApplication`.

```yaml
# In yaml/components.yaml, under your new component's definition
edges:
  to:
    - componentApplication # Outgoing connection
  from:
    - componentInputHandling # Incoming connection
```

### 4. Update Edges on Connected Components

To make the connections bidirectional, you must now update the corresponding `edges` on the components you just referenced. **This step is critical** - the pre-commit hook will prevent commits if edges are not bidirectionally consistent.

* **File to edit**: `components.yaml`
* **Action**:
    1.  Find the `componentInputHandling` definition and add `componentNewComponent` to its `edges.to` list.
    2.  Find the `componentApplication` definition and add `componentNewComponent` to its `edges.from` list.

```yaml
# In the componentInputHandling definition:
- id: componentInputHandling
  # other properties
  edges:
    to:
      - componentTheModel
      - componentNewComponent # Add outgoing edge to your new component
    from:
      - componentApplication

# In the componentApplication definition:
- id: componentApplication
  # other properties
  edges:
    to:
      - componentInputHandling
      - componentAgentPlugin
    from:
      - componentOutputHandling
      - componentNewComponent # Add incoming edge from your new component
```

### 5. Validate Changes & Generate Graph

Before committing, validate that your changes are consistent:

```bash
# Manual validation (recommended during development)
python scripts/hooks/validate_riskmap.py --force

# Optional: Generate component graph to visualize your changes
python scripts/hooks/validate_riskmap.py --to-graph ./preview-graph.md --force
<<<<<<< HEAD

# Optional: Generate control-to-component graph to visualize control relationships
python scripts/hooks/validate_riskmap.py --to-controls-graph ./preview-controls.md --force
=======

# Optional: Generate control-to-component graph to visualize control relationships
python scripts/hooks/validate_riskmap.py --to-controls-graph ./preview-controls.md --force

# Optional: Generate controls-to-risk graph to visualize risk relationships
python scripts/hooks/validate_riskmap.py --to-risk-graph ./preview-risks.md --force
>>>>>>> e01c4827

# Format YAML files (auto-runs in pre-commit but useful for preview)
npx prettier --write risk-map/yaml/components.yaml

# The pre-commit hook will also run all validations automatically when you commit
git add risk-map/yaml/components.yaml
git commit -m "Add componentNewComponent with proper edge relationships"
```

The validation will check:
- ✅ All outgoing edges (`to`) have corresponding incoming edges (`from`) in target components
- ✅ All incoming edges (`from`) have corresponding outgoing edges (`to`) in source components  
- ✅ No components are isolated (unless intentionally designed)
- ✅ All referenced components exist in the YAML file

<<<<<<< HEAD
**Note**: When you commit changes to `components.yaml`, the pre-commit hook will automatically generate updated graphs at `./risk-map/docs/risk-map-graph.md` and `./risk-map/docs/controls-graph.md` and include them in your commit.
=======
**Note**: When you commit changes to `components.yaml`, the pre-commit hook will automatically generate updated graphs at `./risk-map/docs/risk-map-graph.md`, `./risk-map/docs/controls-graph.md`, and `./risk-map/docs/controls-to-risk-graph.md` and include them in your commit.
>>>>>>> e01c4827

### 6. Create a Pull Request

After successful validation, follow the [General Content Contribution Workflow](#general-content-contribution-workflow) to create your pull request.

---

## Adding a Control

Adding a new control involves defining it and then mapping it to the components, personas, and risks it affects. For this example, let's add a hypothetical `controlNewControl`.

### 1. Add the new control ID to the schema

First, declare the new control's unique ID in the `controls.schema.json` file. This registers the new control with the framework. The ID should follow the `control[Name]` convention.

* **File to edit**: `schemas/controls.schema.json`
* **Action**: Find the `enum` list under `definitions.control.properties.id` and add your new control ID alphabetically.

```json
// In schemas/controls.schema.json
"id": {
  "type": "string",
  "enum": [
    ...
    "controlApplicationAccessManagement",
    "controlNewControl", // Add your new control ID here
    "controlIncidentResponseManagement",
    ...
  ]
},
```

### 2. Add the new control definition to the YAML file

Next, define the control's properties in the main `controls.yaml` data file. This is where you describe what the control is and map it to other parts of the framework.

* **File to edit**: `controls.yaml`
* **Action**: Add a new entry to the `controls` list. When filling out the properties, you must select valid IDs from the other schema files.

> **Note on universal controls**: For controls that apply broadly (e.g., governance or assurance tasks), you can use the string `"all"` for `components` and `risks`. For controls that don't apply to any specific component, use `"none"`.

```yaml
# Example of a specific control
- id: controlNewControl
  title: A New and Important Control
  description:
    - >
      A clear and concise description of what this control does, how it works,
      and why it is an effective safeguard.
  category: controlsModel
  personas:
    - personaModelCreator
    - personaModelConsumer
  components:
    - componentTheModel
    - componentOutputHandling
  risks:
    - IMO # Mapped to Insecure Model Output
    - PIJ # Mapped to Prompt Injection

# Example of a universal (governance) control
- id: controlRedTeaming
  title: Red Teaming
  description:
    - >
      Drive security and privacy improvements through self-driven adversarial attacks
      on AI infrastructure and products.
  category: controlsAssurance
  personas:
    - personaModelCreator
    - personaModelConsumer
  components: all # This control applies to all components
  risks: all # This control applies to all risks
```

### 3. Update Corresponding Risks

To ensure the framework remains fully connected, every risk that your new control mitigates must be updated to include a reference to that control. (This step is not necessary if you set `risks: all` in the previous step).

* **File to edit**: `risks.yaml`
* **Action**: For each risk ID you listed in the previous step (e.g., `IMO`, `PIJ`), find its definition in `risks.yaml` and add your new `controlNewControl` ID to its `controls` list.

```yaml
# In yaml/risks.yaml, under the IMO risk definition
- id: IMO
  # other properties
  controls:
    - controlOutputValidationAndSanitization
    - controlNewControl # Add your new control here
```

### 4. Validate Control-Risk References
Before committing, validate that your control-risk cross-references are consistent:

```bash
# Manual validation (recommended during development)
python scripts/hooks/validate_control_risk_references.py --force

# Format YAML files (auto-runs in pre-commit but useful for preview)
npx prettier --write risk-map/yaml/controls.yaml risk-map/yaml/risks.yaml

# The pre-commit hook will also run all validations automatically when you commit
git add risk-map/yaml/controls.yaml risk-map/yaml/risks.yaml
git commit -m "Add new control with proper risk relationships"
```

The validation will check:
- ✅ All controls that list risks in `controls.yaml` are referenced back by those risks in `risks.yaml`
- ✅ All risks that reference controls in `risks.yaml` have those controls listing them in `controls.yaml`
- ✅ No isolated entries (controls with empty risk lists, risks with empty control lists)

<<<<<<< HEAD
**Note**: When you commit changes to `controls.yaml`, the pre-commit hook will automatically generate an updated control graph at `./risk-map/docs/controls-graph.md` and include it in your commit.
=======
**Note**: When you commit changes to `controls.yaml`, the pre-commit hook will automatically generate updated control and risk graphs at `./risk-map/docs/controls-graph.md` and `./risk-map/docs/controls-to-risk-graph.md` and include them in your commit.
>>>>>>> e01c4827

**Example of consistent cross-references:**
```yaml
# controls.yaml
controls:
  - id: CTRL-001
    risks: # Control addresses these risks
      - RISK-001
      - RISK-002

# risks.yaml
risks:
  - id: RISK-001
    controls:
      - CTRL-001 # Risk acknowledges this control
  - id: RISK-002
    controls:
      - CTRL-001 # Bidirectional consistency ✅
```

### 5. Validate and Create a Pull Request

Once validated, follow the [General Content Contribution Workflow](#general-content-contribution-workflow) to create your pull request.

---

## Adding a Risk

Risks represent the potential security threats that can affect the components of an AI system. Adding a new risk requires defining it and then connecting it to the controls that mitigate it.

### 1. Add the new risk ID to the schema

First, add a unique ID for the new risk to the `risks.schema.json` file. The ID should be a short, memorable, all-caps acronym.

* **File to edit**: `schemas/risks.schema.json`
* **Action**: Find the `enum` list under `definitions.risk.properties.id` and add your new risk ID alphabetically.

```json
// In schemas/risks.schema.json
"id": {
  "type": "string",
  "enum": ["DMS", "DP", "EDH", "IIC", "IMO", "ISD", "MDT", "MEV", "MRE", "MST", "MXF", "NEW", "PIJ", "RA", "SDD", "UTD"]
},
```

### 2. Add the new risk definition to the YAML file

Next, provide the full definition of the risk in `risks.yaml`. This includes its title, descriptions, associated personas, mitigating controls, and contextual information.

* **File to edit**: `risks.yaml`
* **Action**: Add a new entry to the `risks` list. The `personas` and `controls` lists must contain valid IDs from their respective schema files.

```yaml
# In yaml/risks.yaml
- id: NEW
  title: New Example Risk
  shortDescription:
    - >
      A brief, one-sentence explanation of the new risk.
  longDescription:
    - >
      A more detailed explanation of the risk, including how it can manifest
      and what its potential impact is.
  personas:
    - personaModelConsumer
  controls:
    - controlNewControl
  examples: # Provide links to real-world examples or research
    - >
      A link to a real-world example or research paper describing this risk.
  tourContent: # Describe how the risk appears in the lifecycle map
    introduced:
      - >
        Where in the lifecycle this risk is typically introduced.
    exposed:
      - >
        Where in the lifecycle this risk is typically exposed or exploited.
    mitigated:
      - >
        Where in the lifecycle this risk is typically mitigated.
```

### 3. Update Corresponding Controls

To ensure the framework remains fully connected, every control that mitigates your new risk must be updated to include a reference back to that risk.

* **File to edit**: `controls.yaml`
* **Action**: For each control ID you listed in the previous step (e.g., `controlNewControl`), find its definition in `controls.yaml` and add your new risk's ID (`NEW`) to its `risks` list.

```yaml
# In yaml/controls.yaml, under the controlNewControl definition
- id: controlNewControl
  # other properties
  risks:
    - IMO
    - PIJ
    - NEW # Add your new risk ID here
```

### 4. Validate Control-Risk References
Before committing, validate that your control-to-risk cross-references are consistent:

```bash
# Manual validation (recommended during development)
python scripts/hooks/validate_control_risk_references.py --force

# Format YAML files (auto-runs in pre-commit but useful for preview)
npx prettier --write risk-map/yaml/controls.yaml risk-map/yaml/risks.yaml

# The pre-commit hook will also run all validations automatically when you commit
git add risk-map/yaml/controls.yaml risk-map/yaml/risks.yaml
git commit -m "Add new risk with proper control relationships"
```

The validation will check:
- ✅ All controls that list risks in `controls.yaml` are referenced back by those risks in `risks.yaml`
- ✅ All risks that reference controls in `risks.yaml` have those controls listing them in `controls.yaml`
- ✅ No isolated entries (controls with empty risk lists, risks with empty control lists)

**Example of consistent cross-references:**
```yaml
# controls.yaml
controls:
  - id: CTRL-001
    risks: # Control addresses these risks
      - RISK-001
      - RISK-002

# risks.yaml
risks:
  - id: RISK-001
    controls:
      - CTRL-001 # Risk acknowledges this control
  - id: RISK-002
    controls:
      - CTRL-001 # Bidirectional consistency ✅
```

### 5. Validate and Create a Pull Request

Once validated, follow the [General Content Contribution Workflow](#general-content-contribution-workflow) to create your pull request.

---

## Adding a Persona

Personas define the key roles and responsibilities within the AI ecosystem. Adding a new persona is a straightforward process.

### 1. Add the new persona ID to the schema

First, declare the new persona's unique ID in the `personas.schema.json` file. The ID should follow the `persona[Name]` convention.

* **File to edit**: `schemas/personas.schema.json`
* **Action**: Find the `enum` list under `definitions.persona.properties.id` and add your new persona ID.

```json
// In schemas/personas.schema.json
"id": {
  "type": "string",
  "enum": ["personaModelCreator", "personaModelConsumer", "personaNewPersona"]
},
```

### 2. Add the new persona definition to the YAML file

Next, provide the definition for the new persona in the `personas.yaml` file.

* **File to edit**: `personas.yaml`
* **Action**: Add a new entry to the `personas` list with an `id`, `title`, and `description`.

```yaml
# In yaml/personas.yaml
- id: personaNewPersona
  title: New Persona
  description:
    - >
      A description of this new role, its responsibilities, and its
      relationship to the AI lifecycle.
```

### 3. Update Existing Risks and Controls

If this new persona is affected by existing risks or is responsible for implementing existing controls, you must update the corresponding YAML files to reflect this.

* **Files to edit**: `risks.yaml`, `controls.yaml`
* **Action**: Review the existing risks and controls. Add the `personaNewPersona` ID to the `personas` list of any relevant entry.

```yaml
# In yaml/controls.yaml, for an existing control:
- id: controlRiskGovernance
  # other properties
  personas:
    - personaModelCreator
    - personaModelConsumer
    - personaNewPersona # Add the new persona if they are responsible
```

### 4. Validate and Create a Pull Request

After making your changes, use a JSON schema validator to ensure that your updated files conform to their schemas. Once validated, follow the [General Content Contribution Workflow](#general-content-contribution-workflow) to create your pull request.

---

## Troubleshooting Validation Issues

### Edge Validation Errors

If the pre-commit hook or manual validation fails with edge consistency errors:

1. **Bidirectional Edge Mismatch**: 
   ```
   Component 'componentA': missing incoming edges for: componentB
   ```
   **Fix**: Add `componentA` to `componentB`'s `edges.from` list

2. **Isolated Component**:
   ```
   Found 1 isolated components (no edges): componentX
   ```
   **Fix**: Add appropriate `to` and/or `from` edges, or verify if isolation is intentional

### Graph Generation Issues

If you encounter issues with the automatic graph generation:

1. **Component graph generation failed during pre-commit**:
   ```
   ❌ Graph generation failed
   ```
   **Fix**: Check that `components.yaml` is valid and accessible. Test manually:
   ```bash
   python scripts/hooks/validate_riskmap.py --to-graph ./test-graph.md --force
<<<<<<< HEAD
   ```

2. **Control-to-component graph generation failed**:
   ```
   ❌ Control-to-component graph generation failed
   ```
   **Fix**: Verify that both `controls.yaml` and `components.yaml` are accessible and properly formatted. Test manually:
   ```bash
   python scripts/hooks/validate_riskmap.py --to-controls-graph ./test-controls.md --force
   ```

=======
   ```

2. **Control-to-component graph generation failed**:
   ```
   ❌ Control-to-component graph generation failed
   ```
   **Fix**: Verify that both `controls.yaml` and `components.yaml` are accessible and properly formatted. Test manually:
   ```bash
   python scripts/hooks/validate_riskmap.py --to-controls-graph ./test-controls.md --force
   ```

>>>>>>> e01c4827
3. **Generated graph not staged**:
   ```
   ⚠️ Warning: Could not stage generated graph
   ```
   **Fix**: Check file permissions and git repository status. Ensure `./risk-map/docs/` directory is writable.

<<<<<<< HEAD
4. **Component ranking seems wrong**:
   **Fix**: Use debug mode to see rank calculations:
=======
4. **Component layout seems suboptimal**:
   **Fix**: Use debug mode to inspect graph structure:
>>>>>>> e01c4827
   ```bash
   python scripts/hooks/validate_riskmap.py --to-graph ./debug-graph.md --debug --force
   ```

5. **Control graph looks cluttered or confusing**:
   **Fix**: The control graph uses automatic optimization. If results seem wrong, verify:
   - Control component references are accurate in `controls.yaml`
   - Component categories are correctly assigned in `components.yaml`
   - Test the graph generation manually to inspect the output

### Bypassing Validation (Not Recommended)

If you need to commit without running the pre-commit hook (strongly discouraged):
```bash
git commit --no-verify -m "commit message"
```

However, your changes will still be validated during the PR review process.

---

## Best Practices

1. **Create a GitHub issue first** for any ongoing development work:
   ```bash
   # Before starting work, create an issue to:
   # - Document the planned changes
   # - Enable collaboration and discussion
   # - Track progress and link related PRs
   # - Provide context for reviewers
   ```
   This helps maintain project visibility and enables better collaboration.

2. **Always run manual validation** during development:
   ```bash
   python scripts/hooks/validate_riskmap.py --force
   ```

3. **Preview your changes visually** by generating graphs:
   ```bash
   # Generate component relationship graph
   python scripts/hooks/validate_riskmap.py --to-graph ./preview-graph.md --force

   # Generate control-to-component relationship graph
   python scripts/hooks/validate_riskmap.py --to-controls-graph ./preview-controls.md --force
<<<<<<< HEAD
=======

   # Generate controls-to-risk relationship graph
   python scripts/hooks/validate_riskmap.py --to-risk-graph ./preview-risks.md --force
>>>>>>> e01c4827
   ```

4. **Format files before committing** (though pre-commit handles this automatically):
   ```bash
   npx prettier --write risk-map/yaml/*.yaml
   ```

5. **Test edge changes incrementally** - add one component connection at a time

6. **Document complex edge relationships** in commit messages

7. **Use meaningful component IDs** following the `component[Name]` convention

8. **Validation against JSON schemas** is enforced by the pre-commit otherwise validate before committing 

9. **Review existing components** to understand established patterns before adding new ones

10. **Leverage automatic graph generation** - when you commit changes to `components.yaml`, the updated graph is automatically generated and staged

11. **Use debug mode for troubleshooting** graph generation issues:
    ```bash
    python scripts/hooks/validate_riskmap.py --to-graph ./debug-graph.md --debug --force
    ```

12. **Use control graphs to validate control-component mappings** when adding or modifying controls:
    ```bash
<<<<<<< HEAD
    python scripts/hooks/validate_riskmap.py --to-graph ./debug-graph.md --debug --force
    ```

12. **Use control graphs to validate control-component mappings** when adding or modifying controls:
    ```bash
    # Generate control graph to verify your control mappings are logical
    python scripts/hooks/validate_riskmap.py --to-controls-graph ./verify-controls.md --force
=======
    # Generate control graph to verify your control mappings are logical
    python scripts/hooks/validate_riskmap.py --to-controls-graph ./verify-controls.md --force

    # Generate risk graph to verify control-risk relationships
    python scripts/hooks/validate_riskmap.py --to-risk-graph ./verify-risks.md --force
>>>>>>> e01c4827
    ```

13. **Run all validations locally** before pushing:
    ```bash
    # Run the full pre-commit suite manually
    .git/hooks/pre-commit --force
    ```<|MERGE_RESOLUTION|>--- conflicted
+++ resolved
@@ -54,11 +54,7 @@
 # Generate component graph visualization
 python scripts/hooks/validate_riskmap.py --to-graph ./my-graph.md --force
 
-<<<<<<< HEAD
-# Generate component graph with debug ranking information
-=======
 # Generate component graph with debug annotations
->>>>>>> e01c4827
 python scripts/hooks/validate_riskmap.py --to-graph ./debug-graph.md --debug --force
 
 # Generate control-to-component relationship graph
@@ -72,14 +68,6 @@
 
 **Automatic Graph Generation**: The pre-commit hook automatically generates graphs when relevant files are staged:
 - **Component Graph**: When `components.yaml` is staged, generates `./risk-map/docs/risk-map-graph.md`
-<<<<<<< HEAD
-  - Uses topological ranking with `componentDataSources` always at rank 1
-  - Organizes components into category-based subgraphs with color coding
-- **Control Graph**: When `components.yaml` OR `controls.yaml` is staged, generates `./risk-map/docs/controls-graph.md`
-  - Shows control-to-component relationships with optimization
-  - Dynamic component clustering and multi-edge styling
-- Both generated graphs are automatically staged for inclusion in your commit
-=======
   - Uses Elk layout engine for automatic positioning and ranking
   - Organizes components into category-based subgraphs with configurable styling
 - **Control Graph**: When `components.yaml` OR `controls.yaml` is staged, generates `./risk-map/docs/controls-graph.md`
@@ -89,7 +77,6 @@
   - Maps controls to risks they mitigate with component context
   - Visualizes risk-control relationships across the AI lifecycle
 - All generated graphs are automatically staged for inclusion in your commit
->>>>>>> e01c4827
 
 *See [scripts documentation](../../scripts/README.md) for more information on the git hooks and validation.*
 
@@ -104,16 +91,11 @@
 # Generate control-to-component graph
 python scripts/hooks/validate_riskmap.py --to-controls-graph ./controls-graph.md --force
 
-<<<<<<< HEAD
-# Generate both component and control graphs
-python scripts/hooks/validate_riskmap.py --to-graph ./components.md --to-controls-graph ./controls.md --force
-=======
 # Generate control-to-risk relationship graph
 python scripts/hooks/validate_riskmap.py --to-risk-graph ./risk-graph.md --force
 
 # Generate all three graph types
 python scripts/hooks/validate_riskmap.py --to-graph ./components.md --to-controls-graph ./controls.md --to-risk-graph ./risk.md --force
->>>>>>> e01c4827
 ```
 
 **Control Graph Features:**
@@ -356,11 +338,7 @@
    python3 scripts/hooks/validate_riskmap.py --to-controls-graph test-control.md --force
    ```
 
-<<<<<<< HEAD
-4. **View the results** by opening the generated Markdown files in any Mermaid-compatible viewer.
-=======
 4. **View the results** by opening the generated Markdown files in a compatible viewer (see Visualizing Graphs below).
->>>>>>> e01c4827
 
 ### Configuration Validation
 
@@ -383,8 +361,6 @@
 
 This ensures that graph generation never fails due to configuration issues, allowing you to iterate on styling without breaking functionality.
 
-<<<<<<< HEAD
-=======
 ### Visualizing Graphs During Development
 
 The generated Mermaid graphs use the **Elk layout engine** for automatic positioning. To properly view these graphs during development:
@@ -411,7 +387,6 @@
 - **Components overlap**: Try mermaid.ink which handles Elk positioning correctly
 - **Styling not applied**: Some viewers may not support all Mermaid styling features
 
->>>>>>> e01c4827
 ### Advanced Customization Tips
 
 - **Consistent color schemes**: Use the `foundation.colors` section to define a palette, then reference these colors throughout the configuration
@@ -432,11 +407,7 @@
 - **Python Code Quality**: Runs ruff linting on modified Python files
 - **Component Edge Consistency**: Verifies bidirectional component relationships
 - **Control-Risk Reference Integrity**: Validates control-risk cross-references
-<<<<<<< HEAD
-- **Graph Validation**: Generates and compares both graph types
-=======
 - **Graph Validation**: Generates and compares all three graph types
->>>>>>> e01c4827
 
 ### Graph Validation in CI
 
@@ -450,10 +421,7 @@
 **Graphs Validated:**
 - Component relationship graph (`./risk-map/docs/risk-map-graph.md`)
 - Control-to-component graph (`./risk-map/docs/controls-graph.md`)
-<<<<<<< HEAD
-=======
 - Controls-to-risk graph (`./risk-map/docs/controls-to-risk-graph.md`)
->>>>>>> e01c4827
 
 ### Handling CI Validation Failures
 
@@ -463,24 +431,16 @@
 # Most common fix: regenerate graphs locally
 python scripts/hooks/validate_riskmap.py --to-graph ./risk-map/docs/risk-map-graph.md --force
 python scripts/hooks/validate_riskmap.py --to-controls-graph ./risk-map/docs/controls-graph.md --force
-<<<<<<< HEAD
-
-# Commit the updated graphs
-git add risk-map/docs/risk-map-graph.md risk-map/docs/controls-graph.md
-=======
 python scripts/hooks/validate_riskmap.py --to-risk-graph ./risk-map/docs/controls-to-risk-graph.md --force
 
 # Commit the updated graphs
 git add risk-map/docs/risk-map-graph.md risk-map/docs/controls-graph.md risk-map/docs/controls-to-risk-graph.md
->>>>>>> e01c4827
 git commit -m "Update generated graphs to reflect YAML changes"
 git push
 ```
 
 The CI validation ensures that all contributions maintain consistency and that generated documentation stays synchronized with the underlying data.
 
-<<<<<<< HEAD
-=======
 ### SVG Generation from Mermaid Diagrams
 
 The repository handles Mermaid diagrams with different approaches for local development versus GitHub Actions:
@@ -508,7 +468,6 @@
   npx playwright install chromium --with-deps
   ```
 
->>>>>>> e01c4827
 ## General Content Contribution Workflow
 
 1. **Create a GitHub issue** to track your work (see Best Practices below)
@@ -640,18 +599,12 @@
 
 # Optional: Generate component graph to visualize your changes
 python scripts/hooks/validate_riskmap.py --to-graph ./preview-graph.md --force
-<<<<<<< HEAD
 
 # Optional: Generate control-to-component graph to visualize control relationships
 python scripts/hooks/validate_riskmap.py --to-controls-graph ./preview-controls.md --force
-=======
-
-# Optional: Generate control-to-component graph to visualize control relationships
-python scripts/hooks/validate_riskmap.py --to-controls-graph ./preview-controls.md --force
 
 # Optional: Generate controls-to-risk graph to visualize risk relationships
 python scripts/hooks/validate_riskmap.py --to-risk-graph ./preview-risks.md --force
->>>>>>> e01c4827
 
 # Format YAML files (auto-runs in pre-commit but useful for preview)
 npx prettier --write risk-map/yaml/components.yaml
@@ -667,11 +620,7 @@
 - ✅ No components are isolated (unless intentionally designed)
 - ✅ All referenced components exist in the YAML file
 
-<<<<<<< HEAD
-**Note**: When you commit changes to `components.yaml`, the pre-commit hook will automatically generate updated graphs at `./risk-map/docs/risk-map-graph.md` and `./risk-map/docs/controls-graph.md` and include them in your commit.
-=======
 **Note**: When you commit changes to `components.yaml`, the pre-commit hook will automatically generate updated graphs at `./risk-map/docs/risk-map-graph.md`, `./risk-map/docs/controls-graph.md`, and `./risk-map/docs/controls-to-risk-graph.md` and include them in your commit.
->>>>>>> e01c4827
 
 ### 6. Create a Pull Request
 
@@ -783,11 +732,7 @@
 - ✅ All risks that reference controls in `risks.yaml` have those controls listing them in `controls.yaml`
 - ✅ No isolated entries (controls with empty risk lists, risks with empty control lists)
 
-<<<<<<< HEAD
-**Note**: When you commit changes to `controls.yaml`, the pre-commit hook will automatically generate an updated control graph at `./risk-map/docs/controls-graph.md` and include it in your commit.
-=======
 **Note**: When you commit changes to `controls.yaml`, the pre-commit hook will automatically generate updated control and risk graphs at `./risk-map/docs/controls-graph.md` and `./risk-map/docs/controls-to-risk-graph.md` and include them in your commit.
->>>>>>> e01c4827
 
 **Example of consistent cross-references:**
 ```yaml
@@ -1020,7 +965,6 @@
    **Fix**: Check that `components.yaml` is valid and accessible. Test manually:
    ```bash
    python scripts/hooks/validate_riskmap.py --to-graph ./test-graph.md --force
-<<<<<<< HEAD
    ```
 
 2. **Control-to-component graph generation failed**:
@@ -1032,32 +976,14 @@
    python scripts/hooks/validate_riskmap.py --to-controls-graph ./test-controls.md --force
    ```
 
-=======
-   ```
-
-2. **Control-to-component graph generation failed**:
-   ```
-   ❌ Control-to-component graph generation failed
-   ```
-   **Fix**: Verify that both `controls.yaml` and `components.yaml` are accessible and properly formatted. Test manually:
-   ```bash
-   python scripts/hooks/validate_riskmap.py --to-controls-graph ./test-controls.md --force
-   ```
-
->>>>>>> e01c4827
 3. **Generated graph not staged**:
    ```
    ⚠️ Warning: Could not stage generated graph
    ```
    **Fix**: Check file permissions and git repository status. Ensure `./risk-map/docs/` directory is writable.
 
-<<<<<<< HEAD
-4. **Component ranking seems wrong**:
-   **Fix**: Use debug mode to see rank calculations:
-=======
 4. **Component layout seems suboptimal**:
    **Fix**: Use debug mode to inspect graph structure:
->>>>>>> e01c4827
    ```bash
    python scripts/hooks/validate_riskmap.py --to-graph ./debug-graph.md --debug --force
    ```
@@ -1103,12 +1029,9 @@
 
    # Generate control-to-component relationship graph
    python scripts/hooks/validate_riskmap.py --to-controls-graph ./preview-controls.md --force
-<<<<<<< HEAD
-=======
 
    # Generate controls-to-risk relationship graph
    python scripts/hooks/validate_riskmap.py --to-risk-graph ./preview-risks.md --force
->>>>>>> e01c4827
    ```
 
 4. **Format files before committing** (though pre-commit handles this automatically):
@@ -1135,21 +1058,11 @@
 
 12. **Use control graphs to validate control-component mappings** when adding or modifying controls:
     ```bash
-<<<<<<< HEAD
-    python scripts/hooks/validate_riskmap.py --to-graph ./debug-graph.md --debug --force
-    ```
-
-12. **Use control graphs to validate control-component mappings** when adding or modifying controls:
-    ```bash
     # Generate control graph to verify your control mappings are logical
     python scripts/hooks/validate_riskmap.py --to-controls-graph ./verify-controls.md --force
-=======
-    # Generate control graph to verify your control mappings are logical
-    python scripts/hooks/validate_riskmap.py --to-controls-graph ./verify-controls.md --force
 
     # Generate risk graph to verify control-risk relationships
     python scripts/hooks/validate_riskmap.py --to-risk-graph ./verify-risks.md --force
->>>>>>> e01c4827
     ```
 
 13. **Run all validations locally** before pushing:
